AUTOMAKE_OPTIONS = foreign
if ENABLE_SHARED
check_PROGRAMS = example_kem
else
<<<<<<< HEAD
check_PROGRAMS = 	example_kem speed_kem test_kem kat_kem \
                    minimal_kex_oqs test_kex \
                    example_sig speed_sig test_sig \
                    test_aes test_rand test_sha3
=======
check_PROGRAMS = 	example_kem speed_kem test_kem \
	example_sig speed_sig test_sig \
	test_aes test_rand test_sha3 kat_kem
>>>>>>> 3dbd609e
endif

LIB_FLAGS=../liboqs.la -lm -lcrypto

example_kem_SOURCES     = example_kem.c
example_sig_SOURCES     = example_sig.c
speed_kem_SOURCES       = speed_kem.c
speed_sig_SOURCES       = speed_sig.c
test_aes_SOURCES        = test_aes.c
test_kem_SOURCES        = test_kem.c
test_rand_SOURCES       = test_rand.c
test_sha3_SOURCES       = test_sha3.c
test_sig_SOURCES        = test_sig.c
kat_kem_SOURCES         = kat_kem.c

example_kem_LDADD     = ${LIB_FLAGS}
example_sig_LDADD     = ${LIB_FLAGS}
speed_kem_LDADD       = ${LIB_FLAGS}
speed_sig_LDADD       = ${LIB_FLAGS}
test_aes_LDADD        = ${LIB_FLAGS}
test_kem_LDADD        = ${LIB_FLAGS}
test_rand_LDADD       = ${LIB_FLAGS}
test_sha3_LDADD       = ${LIB_FLAGS}
test_sig_LDADD        = ${LIB_FLAGS}
kat_kem_LDADD         = ${LIB_FLAGS}

if USE_OPENSSL
example_kem_LDADD     += -L$(OPENSSL_DIR)/lib -lcrypto
example_sig_LDADD     += -L$(OPENSSL_DIR)/lib -lcrypto
speed_kem_LDADD       += -L$(OPENSSL_DIR)/lib -lcrypto
speed_sig_LDADD       += -L$(OPENSSL_DIR)/lib -lcrypto
test_aes_LDADD        += -L$(OPENSSL_DIR)/lib -lcrypto
test_kem_LDADD        += -L$(OPENSSL_DIR)/lib -lcrypto
test_rand_LDADD       += -L$(OPENSSL_DIR)/lib -lcrypto
test_sha3_LDADD       += -L$(OPENSSL_DIR)/lib -lcrypto
test_sig_LDADD        += -L$(OPENSSL_DIR)/lib -lcrypto
kat_kem_LDADD         += -L$(OPENSSL_DIR)/lib -lcrypto
endif<|MERGE_RESOLUTION|>--- conflicted
+++ resolved
@@ -2,16 +2,9 @@
 if ENABLE_SHARED
 check_PROGRAMS = example_kem
 else
-<<<<<<< HEAD
-check_PROGRAMS = 	example_kem speed_kem test_kem kat_kem \
-                    minimal_kex_oqs test_kex \
-                    example_sig speed_sig test_sig \
-                    test_aes test_rand test_sha3
-=======
 check_PROGRAMS = 	example_kem speed_kem test_kem \
 	example_sig speed_sig test_sig \
 	test_aes test_rand test_sha3 kat_kem
->>>>>>> 3dbd609e
 endif
 
 LIB_FLAGS=../liboqs.la -lm -lcrypto
